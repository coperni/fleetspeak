// Copyright 2023 Google Inc.
//
// Licensed under the Apache License, Version 2.0 (the "License");
// you may not use this file except in compliance with the License.
// You may obtain a copy of the License at
//
//     https://www.apache.org/licenses/LICENSE-2.0
//
// Unless required by applicable law or agreed to in writing, software
// distributed under the License is distributed on an "AS IS" BASIS,
// WITHOUT WARRANTIES OR CONDITIONS OF ANY KIND, either express or implied.
// See the License for the specific language governing permissions and
// limitations under the License.

package https

import (
	"crypto/ecdsa"
	"crypto/elliptic"
	"crypto/rand"
	"crypto/tls"
	"crypto/sha256"
        "crypto/x509"
        "encoding/base64"
        "encoding/hex"
	"encoding/pem"
	"fmt"
	"io"
	"math/big"
	"net"
	"net/http"
	"net/http/httptest"
	"net/url"
	"strings"
	"testing"
	"time"

	"github.com/google/fleetspeak/fleetspeak/src/common"
	"github.com/google/fleetspeak/fleetspeak/src/comtesting"
	cpb "github.com/google/fleetspeak/fleetspeak/src/server/components/proto/fleetspeak_components"
)

func calcClientCertFingerprint(derBytes []byte) (string) {
        // Calculate the SHA-256 digest of the DER certificate
        sha256Digest := sha256.Sum256(derBytes)

        // Convert the SHA-256 digest to a hexadecimal string
        sha256HexStr := fmt.Sprintf("%x", sha256Digest)

        sha256Binary, err := hex.DecodeString(sha256HexStr)
        if err != nil {
                fmt.Sprintf("error decoding hexdump: %v\n", err)
                return ""
        }

        // Convert the hexadecimal string to a base64 encoded string
        // It also removes trailing "=" padding characters
        base64EncodedStr := strings.TrimRight(base64.StdEncoding.EncodeToString(sha256Binary), "=")

        // Return the base64 encoded string
        return base64EncodedStr
}

func makeTestClient(t *testing.T) (common.ClientID, *http.Client, []byte, string) {
	serverCert, _, err := comtesting.ServerCert()
	if err != nil {
		t.Fatal(err)
	}
	// Populate a CertPool with the server's certificate.
	cp := x509.NewCertPool()
	if !cp.AppendCertsFromPEM(serverCert) {
		t.Fatal("Unable to parse server pem.")
	}

	// Create a key for the client.
	privKey, err := ecdsa.GenerateKey(elliptic.P521(), rand.Reader)
	if err != nil {
		t.Fatal(err)
	}
	b, err := x509.MarshalECPrivateKey(privKey)
	if err != nil {
		t.Fatal(err)
	}
	bk := pem.EncodeToMemory(&pem.Block{Type: "EC PRIVATE KEY", Bytes: b})

	id, err := common.MakeClientID(privKey.Public())
	if err != nil {
		t.Fatal(err)
	}

	// Create a self signed cert for client key.
	tmpl := x509.Certificate{
		SerialNumber: big.NewInt(42),
	}
	b, err = x509.CreateCertificate(rand.Reader, &tmpl, &tmpl, privKey.Public(), privKey)
	if err != nil {
		t.Fatal(err)
	}
	bc := pem.EncodeToMemory(&pem.Block{Type: "CERTIFICATE", Bytes: b})
	clientCertFingerprint := calcClientCertFingerprint(b)

	clientCert, err := tls.X509KeyPair(bc, bk)
	if err != nil {
		t.Fatal(err)
	}

	cl := http.Client{
		Transport: &http.Transport{
			TLSClientConfig: &tls.Config{
				RootCAs:            cp,
				Certificates:       []tls.Certificate{clientCert},
				InsecureSkipVerify: true,
			},
			Dial: (&net.Dialer{
				Timeout:   30 * time.Second,
				KeepAlive: 30 * time.Second,
			}).Dial,
			TLSHandshakeTimeout:   10 * time.Second,
			ExpectContinueTimeout: 1 * time.Second,
		},
	}
	return id, &cl, bc, clientCertFingerprint
}

<<<<<<< HEAD
func TestGetClientCert(t *testing.T) {
	tests := []struct {
		frontendMode cpb.FrontendMode
		clientCertHeader string
		clientCertChecksumHeader string
		wantCert bool
		wantErr bool
	}{
		{
			frontendMode: cpb.FrontendMode_MTLS,	// if the frontend mode is MTLS (original Fleetspeak design)
			clientCertHeader: "",			// and neither the client certification header,
			clientCertChecksumHeader: "",		// nor the client certification checksum header are set
			wantCert: true,				// GetClientCert() returns the certificate
			wantErr: false,				// and no error.
		},
		{
			frontendMode: cpb.FrontendMode_MTLS,	// if the frontend mode is MTLS (original Fleetspeak design)
			clientCertHeader: "ssl-client-cert",	// and the client certifcation header is set
			clientCertChecksumHeader: "",		// and the client certification checksum header is not set
			wantCert: false,			// GetClientCert() returns no certificate
			wantErr: true,				// but returns an error.
		},
		{
			frontendMode: cpb.FrontendMode_MTLS,			//if the fontend mode is MTLS (original Fleetspeak design)
			clientCertHeader: "",					// and the client certification header is not set
			clientCertChecksumHeader: "ssl-client-cert-checksum",	// but the client certification checksum header is set
			wantCert: false,					// GetClientCert() returns no certificate
			wantErr: true,						// but an error.
		},
		{
			frontendMode: cpb.FrontendMode_HEADER_TLS,	// if the frontend mode is HEADER_TLS (catering for L7 load balancer)
			clientCertHeader: "ssl-client-cert",		// and the client certification header is set
			clientCertChecksumHeader: "",			// and the client certification checksum header is not set
			wantCert: true,					// GetClientCert() returns the certificate
			wantErr: false,					// and no error.
		},
		{
			frontendMode: cpb.FrontendMode_HEADER_TLS,	// if the frontend mode is HEADER_TLS (catering for L7 load balancer)
			clientCertHeader: "",				// and neither the client certificate header is set
			clientCertChecksumHeader: "",			// nor the client certificate checksum header is set
			wantCert: false,				// GetClientCert() returns no certificate
			wantErr: true,					// but an error.
		},
		{
			frontendMode: cpb.FrontendMode_HEADER_TLS,		// if the frontend mode is HEADER_TLS (catering for L7 load balancer)
			clientCertHeader: "",					// and the client certificate header is not set
			clientCertChecksumHeader: "ssl-client-cert-checksum",	// and the client certificate checksum header is set
			wantCert: false,					// GetClientCert() return no certificate
			wantErr: true,						// but an error.
		},
		{
			frontendMode: cpb.FrontendMode_HEADER_TLS_CHECKSUM,	// if the frontend mode is HEADER_TLS_CHECKSUM (catering for L7 load balancer)
			clientCertHeader: "ssl-client-cert",			// and both the client certificate header
			clientCertChecksumHeader: "ssl-client-cert-checksum",	// and the client certificate checksum header are set
			wantCert: true,						// GetClientCert() returns teh certificate
			wantErr: false,						// and no error.
		},
		{
			frontendMode: cpb.FrontendMode_HEADER_TLS_CHECKSUM,	// if the frontend mode is HEADER_TLS_CHECKSUM (catering for L7 load balancer)
			clientCertHeader: "ssl-client-cert",			// and the client certificate header is set
			clientCertChecksumHeader: "",				// but the client certificate checksum header is not set
			wantCert: false,					// GetClientCert() returns no certificate
			wantErr: true,						// but an error.
		},
		{
			frontendMode: cpb.FrontendMode_HEADER_TLS_CHECKSUM,	//if the frontend mode is HEADER_TLS_CHECKSUM (catering for L7 load balancer)
			clientCertHeader: "",					// and the client certificate header is not set
			clientCertChecksumHeader: "ssl-client-cert-checksum",	// and the client certificate checksum header is set
			wantCert: false,					// GetClientCert() returns no certificate
			wantErr: true,						// but an error.
		},
	}

	for _, tc := range tests {
		ts := httptest.NewUnstartedServer(http.HandlerFunc(func(w http.ResponseWriter, req *http.Request) {
			cert, err := GetClientCert(req, tc.clientCertHeader, tc.frontendMode, tc.clientCertChecksumHeader)
			if err != nil && !tc.wantErr {
				t.Errorf("GetClientCert(%s, %s, %s) = _, %v; wantErr %t", tc.clientCertHeader, tc.frontendMode, tc.clientCertChecksumHeader, err, tc.wantErr)
			}
			if cert != nil && !tc.wantCert {
				t.Errorf("GetClientCert(%s, %s, %s) = %v, _; wantCert %t", tc.clientCertHeader, tc.frontendMode, tc.clientCertChecksumHeader, cert, tc.wantCert)
			}
		}))
		ts.TLS = &tls.Config{
			ClientAuth: tls.RequireAnyClientCert,
		}
		ts.StartTLS()
		defer ts.Close()

		_, client, bc, clientCertChecksum := makeTestClient(t)

		req, err := http.NewRequest(http.MethodGet, ts.URL, nil)
=======
func TestFrontendMode_MTLS(t *testing.T) {
	// These test cases should all make the frontend use mTLS mode
	testCases := []struct {
		config *cpb.FrontendConfig
	}{
		{
			config: &cpb.FrontendConfig{
				FrontendMode: &cpb.FrontendConfig_MtlsConfig{
					MtlsConfig: &cpb.MTlsConfig{},
				},
			},
		},
		{
			config: &cpb.FrontendConfig{
				FrontendMode: nil,
			},
		},
		{
			config: nil,
		},
	}

	for _, tc := range testCases {
		ts := httptest.NewUnstartedServer(http.HandlerFunc(func(w http.ResponseWriter, req *http.Request) {
			// test the valid frontend mode combination of receiving the client cert in the req
			cert, err := GetClientCert(req, tc.config)
			if err != nil {
				t.Fatal(err)
			}
			// make sure we received the client cert in the req
			if cert == nil {
				t.Error("Expected client certificate but received none")
			}
			fmt.Fprintln(w, "Testing Frontend Mode: MTLS")
		}))
		ts.TLS = &tls.Config{
			ClientAuth: tls.RequireAnyClientCert,
		}
		ts.StartTLS()
		defer ts.Close()

		_, client, _ := makeTestClient(t)

		res, err := client.Get(ts.URL)
		if err != nil {
			t.Fatal(err)
		}

		_, err = io.ReadAll(res.Body)
		res.Body.Close()
		if err != nil {
			t.Fatal(err)
		}
	}
}

func TestFrontendMode_HEADER_TLS(t *testing.T) {
	clientCertHeader := "ssl-client-cert"
	frontendConfig := &cpb.FrontendConfig{
		FrontendMode: &cpb.FrontendConfig_HttpsHeaderConfig{
			HttpsHeaderConfig: &cpb.HttpsHeaderConfig{
				ClientCertificateHeader: clientCertHeader,
			},
		},
	}
	ts := httptest.NewUnstartedServer(http.HandlerFunc(func(w http.ResponseWriter, req *http.Request) {
		// test the valid frontend mode combination of receiving the client cert in the header
		cert, err := GetClientCert(req, frontendConfig)
>>>>>>> 75a76baf
		if err != nil {
			t.Fatal(err)
		}

		if tc.clientCertHeader != "" {
			req.Header.Set(tc.clientCertHeader, url.PathEscape(string(bc)))
		}
<<<<<<< HEAD
		if tc.clientCertChecksumHeader != "" {
			req.Header.Set(tc.clientCertChecksumHeader, clientCertChecksum)
		}
=======
		fmt.Fprintln(w, "Testing Frontend Mode: HEADER_TLS")
	}))
	ts.TLS = &tls.Config{
		ClientAuth: tls.RequireAnyClientCert,
	}
	ts.StartTLS()
	defer ts.Close()

	_, client, bc := makeTestClient(t)

	clientCert := url.PathEscape(string(bc))
	req, err := http.NewRequest(http.MethodGet, ts.URL, nil)
	if err != nil {
		t.Fatal(err)
	}
	req.Header.Set(clientCertHeader, clientCert)
>>>>>>> 75a76baf

		res, err := client.Do(req)
		if err != nil {
			t.Fatal(err)
		}
		defer res.Body.Close()

<<<<<<< HEAD
		_, err = io.ReadAll(res.Body)
		if err != nil {
			t.Fatal(err)
		}
	}

=======
	_, err = io.ReadAll(res.Body)
	res.Body.Close()
	if err != nil {
		t.Fatal(err)
	}
>>>>>>> 75a76baf
}<|MERGE_RESOLUTION|>--- conflicted
+++ resolved
@@ -122,100 +122,6 @@
 	return id, &cl, bc, clientCertFingerprint
 }
 
-<<<<<<< HEAD
-func TestGetClientCert(t *testing.T) {
-	tests := []struct {
-		frontendMode cpb.FrontendMode
-		clientCertHeader string
-		clientCertChecksumHeader string
-		wantCert bool
-		wantErr bool
-	}{
-		{
-			frontendMode: cpb.FrontendMode_MTLS,	// if the frontend mode is MTLS (original Fleetspeak design)
-			clientCertHeader: "",			// and neither the client certification header,
-			clientCertChecksumHeader: "",		// nor the client certification checksum header are set
-			wantCert: true,				// GetClientCert() returns the certificate
-			wantErr: false,				// and no error.
-		},
-		{
-			frontendMode: cpb.FrontendMode_MTLS,	// if the frontend mode is MTLS (original Fleetspeak design)
-			clientCertHeader: "ssl-client-cert",	// and the client certifcation header is set
-			clientCertChecksumHeader: "",		// and the client certification checksum header is not set
-			wantCert: false,			// GetClientCert() returns no certificate
-			wantErr: true,				// but returns an error.
-		},
-		{
-			frontendMode: cpb.FrontendMode_MTLS,			//if the fontend mode is MTLS (original Fleetspeak design)
-			clientCertHeader: "",					// and the client certification header is not set
-			clientCertChecksumHeader: "ssl-client-cert-checksum",	// but the client certification checksum header is set
-			wantCert: false,					// GetClientCert() returns no certificate
-			wantErr: true,						// but an error.
-		},
-		{
-			frontendMode: cpb.FrontendMode_HEADER_TLS,	// if the frontend mode is HEADER_TLS (catering for L7 load balancer)
-			clientCertHeader: "ssl-client-cert",		// and the client certification header is set
-			clientCertChecksumHeader: "",			// and the client certification checksum header is not set
-			wantCert: true,					// GetClientCert() returns the certificate
-			wantErr: false,					// and no error.
-		},
-		{
-			frontendMode: cpb.FrontendMode_HEADER_TLS,	// if the frontend mode is HEADER_TLS (catering for L7 load balancer)
-			clientCertHeader: "",				// and neither the client certificate header is set
-			clientCertChecksumHeader: "",			// nor the client certificate checksum header is set
-			wantCert: false,				// GetClientCert() returns no certificate
-			wantErr: true,					// but an error.
-		},
-		{
-			frontendMode: cpb.FrontendMode_HEADER_TLS,		// if the frontend mode is HEADER_TLS (catering for L7 load balancer)
-			clientCertHeader: "",					// and the client certificate header is not set
-			clientCertChecksumHeader: "ssl-client-cert-checksum",	// and the client certificate checksum header is set
-			wantCert: false,					// GetClientCert() return no certificate
-			wantErr: true,						// but an error.
-		},
-		{
-			frontendMode: cpb.FrontendMode_HEADER_TLS_CHECKSUM,	// if the frontend mode is HEADER_TLS_CHECKSUM (catering for L7 load balancer)
-			clientCertHeader: "ssl-client-cert",			// and both the client certificate header
-			clientCertChecksumHeader: "ssl-client-cert-checksum",	// and the client certificate checksum header are set
-			wantCert: true,						// GetClientCert() returns teh certificate
-			wantErr: false,						// and no error.
-		},
-		{
-			frontendMode: cpb.FrontendMode_HEADER_TLS_CHECKSUM,	// if the frontend mode is HEADER_TLS_CHECKSUM (catering for L7 load balancer)
-			clientCertHeader: "ssl-client-cert",			// and the client certificate header is set
-			clientCertChecksumHeader: "",				// but the client certificate checksum header is not set
-			wantCert: false,					// GetClientCert() returns no certificate
-			wantErr: true,						// but an error.
-		},
-		{
-			frontendMode: cpb.FrontendMode_HEADER_TLS_CHECKSUM,	//if the frontend mode is HEADER_TLS_CHECKSUM (catering for L7 load balancer)
-			clientCertHeader: "",					// and the client certificate header is not set
-			clientCertChecksumHeader: "ssl-client-cert-checksum",	// and the client certificate checksum header is set
-			wantCert: false,					// GetClientCert() returns no certificate
-			wantErr: true,						// but an error.
-		},
-	}
-
-	for _, tc := range tests {
-		ts := httptest.NewUnstartedServer(http.HandlerFunc(func(w http.ResponseWriter, req *http.Request) {
-			cert, err := GetClientCert(req, tc.clientCertHeader, tc.frontendMode, tc.clientCertChecksumHeader)
-			if err != nil && !tc.wantErr {
-				t.Errorf("GetClientCert(%s, %s, %s) = _, %v; wantErr %t", tc.clientCertHeader, tc.frontendMode, tc.clientCertChecksumHeader, err, tc.wantErr)
-			}
-			if cert != nil && !tc.wantCert {
-				t.Errorf("GetClientCert(%s, %s, %s) = %v, _; wantCert %t", tc.clientCertHeader, tc.frontendMode, tc.clientCertChecksumHeader, cert, tc.wantCert)
-			}
-		}))
-		ts.TLS = &tls.Config{
-			ClientAuth: tls.RequireAnyClientCert,
-		}
-		ts.StartTLS()
-		defer ts.Close()
-
-		_, client, bc, clientCertChecksum := makeTestClient(t)
-
-		req, err := http.NewRequest(http.MethodGet, ts.URL, nil)
-=======
 func TestFrontendMode_MTLS(t *testing.T) {
 	// These test cases should all make the frontend use mTLS mode
 	testCases := []struct {
@@ -284,7 +190,6 @@
 	ts := httptest.NewUnstartedServer(http.HandlerFunc(func(w http.ResponseWriter, req *http.Request) {
 		// test the valid frontend mode combination of receiving the client cert in the header
 		cert, err := GetClientCert(req, frontendConfig)
->>>>>>> 75a76baf
 		if err != nil {
 			t.Fatal(err)
 		}
@@ -292,11 +197,6 @@
 		if tc.clientCertHeader != "" {
 			req.Header.Set(tc.clientCertHeader, url.PathEscape(string(bc)))
 		}
-<<<<<<< HEAD
-		if tc.clientCertChecksumHeader != "" {
-			req.Header.Set(tc.clientCertChecksumHeader, clientCertChecksum)
-		}
-=======
 		fmt.Fprintln(w, "Testing Frontend Mode: HEADER_TLS")
 	}))
 	ts.TLS = &tls.Config{
@@ -313,26 +213,15 @@
 		t.Fatal(err)
 	}
 	req.Header.Set(clientCertHeader, clientCert)
->>>>>>> 75a76baf
-
-		res, err := client.Do(req)
-		if err != nil {
-			t.Fatal(err)
-		}
-		defer res.Body.Close()
-
-<<<<<<< HEAD
-		_, err = io.ReadAll(res.Body)
-		if err != nil {
-			t.Fatal(err)
-		}
-	}
-
-=======
+
+	res, err := client.Do(req)
+	if err != nil {
+		t.Fatal(err)
+	}
+	defer res.Body.Close()
 	_, err = io.ReadAll(res.Body)
 	res.Body.Close()
 	if err != nil {
 		t.Fatal(err)
 	}
->>>>>>> 75a76baf
 }